use crate::ray::{HitRecord, Ray, World};
use crate::scene::{
    hex_to_color, AmbientIllumination, Color, Fog, Light, Material, Point, Texture, Vec3,
};
use nalgebra::Unit;
use rand::{Rng, SeedableRng};

/// Apply texture pattern and return the appropriate material properties
fn apply_texture(texture: &Texture, u: f64, v: f64, base_material: &Material) -> Material {
    match texture {
        Texture::Grid {
            line_color,
            line_width,
            cell_size,
        } => {
            let grid_color = hex_to_color(line_color).unwrap_or(Color::new(0.0, 0.0, 0.0));
            let half_width = line_width / 2.0;

            // Check if we're on a grid line
            let u_mod = (u / cell_size).fract().abs();
            let v_mod = (v / cell_size).fract().abs();

            let on_u_line = u_mod <= half_width || u_mod >= (1.0 - half_width);
            let on_v_line = v_mod <= half_width || v_mod >= (1.0 - half_width);

            if on_u_line || on_v_line {
                // Create a new material with grid color but same properties
                Material {
                    color: format!(
                        "#{:02X}{:02X}{:02X}",
                        (grid_color.x * 255.0) as u8,
                        (grid_color.y * 255.0) as u8,
                        (grid_color.z * 255.0) as u8
                    ),
                    ..base_material.clone()
                }
            } else {
                base_material.clone()
            }
<<<<<<< HEAD
        },
        Texture::Checkerboard { material_b } => {
            // Use 1x1 world units for checkerboard pattern
            let checker_u = u.floor() as i32;
            let checker_v = v.floor() as i32;
            
            // Use base material for primary squares (even), material_b for alternate squares (odd)
=======
        }
        Texture::Checkerboard {
            material_a,
            material_b,
        } => {
            // Use 1x1 world units for checkerboard pattern
            let checker_u = u.floor() as i32;
            let checker_v = v.floor() as i32;

            // Determine which material to use based on checkerboard pattern
>>>>>>> e4e93bd1
            if (checker_u + checker_v) % 2 == 0 {
                base_material.clone()
            } else {
                *material_b.clone()
            }
        }
    }
}

/// Sample a random point on a disk of given radius, centered at origin in local coordinates
fn sample_disk_point<R: Rng>(rng: &mut R, radius: f64) -> (f64, f64) {
    // Use rejection sampling to get uniform distribution on disk
    loop {
        let x = rng.gen_range(-radius..radius);
        let y = rng.gen_range(-radius..radius);
        if x * x + y * y <= radius * radius {
            return (x, y);
        }
    }
}

/// Generate a random point on a disk perpendicular to the light direction
fn sample_disk_light_point<R: Rng>(
    rng: &mut R,
    light_center: &Point,
    hit_point: &Point,
    diameter: f64,
) -> Point {
    let radius = diameter / 2.0;

    // Direction from hit point to light center
    let light_dir = Unit::new_normalize(*light_center - *hit_point);

    // Create an orthogonal basis for the disk
    // Find a vector not parallel to light_dir
    let up = if light_dir.x.abs() < 0.9 {
        Vec3::new(1.0, 0.0, 0.0)
    } else {
        Vec3::new(0.0, 1.0, 0.0)
    };

    // Create orthogonal vectors for the disk plane
    let u = Unit::new_normalize(up.cross(light_dir.as_ref()));
    let v = Unit::new_normalize(light_dir.cross(u.as_ref()));

    // Sample random point on disk
    let (disk_u, disk_v) = sample_disk_point(rng, radius);

    // Convert to world coordinates
    light_center + disk_u * u.as_ref() + disk_v * v.as_ref()
}

/// Calculate light contribution from a point light source
fn calculate_point_light_contribution(
    hit_record: &HitRecord,
    material: &Material,
    light_pos: &Point,
    light_color: &Color,
    light_intensity: f64,
    camera_pos: &Point,
    world: &World,
    material_color: &Color,
) -> Color {
    let light_dir = Unit::new_normalize(*light_pos - hit_record.point);

    // Check for shadows - cast ray from hit point to light
    let shadow_ray = Ray::new(
        hit_record.point + 0.001 * hit_record.normal.as_ref(),
        *light_dir.as_ref(),
    );
    let light_distance = (*light_pos - hit_record.point).magnitude();

    // If there's an object between the hit point and the light, we're in shadow
    if world.hit(&shadow_ray, 0.001, light_distance).is_some() {
        return Color::new(0.0, 0.0, 0.0);
    }

    // Diffuse component
    let diffuse_strength = hit_record.normal.dot(&light_dir).max(0.0);
    let diffuse = material.diffuse
        * diffuse_strength
        * light_intensity
        * light_color.component_mul(material_color);

    // Specular component (Phong model)
    let specular = if diffuse_strength > 0.0 {
        let view_dir = Unit::new_normalize(*camera_pos - hit_record.point);
        let reflect_dir = reflect(&(-light_dir.as_ref()), &hit_record.normal);
        let spec_strength = view_dir.dot(&reflect_dir).max(0.0).powf(material.shininess);
        material.specular * spec_strength * light_intensity * light_color
    } else {
        Color::new(0.0, 0.0, 0.0)
    };

    diffuse + specular
}

/// Calculate light contribution from a diffuse (area) light source
fn calculate_diffuse_light_contribution(
    hit_record: &HitRecord,
    material: &Material,
    light_center: &Point,
    light_color: &Color,
    light_intensity: f64,
    diameter: f64,
    camera_pos: &Point,
    world: &World,
    material_color: &Color,
    seed: u64,
) -> Color {
    // Number of samples to take on the light disk
    const SAMPLES: u32 = 16;

    // Create deterministic RNG seeded by hit point coordinates and global seed
    let light_seed = seed
        .wrapping_mul(0x9E3779B97F4A7C15_u64)
        .wrapping_add(((hit_record.point.x * 1000.0) as u64).wrapping_mul(0x85EBCA6B))
        .wrapping_add(((hit_record.point.y * 1000.0) as u64).wrapping_mul(0xC2B2AE35))
        .wrapping_add(((hit_record.point.z * 1000.0) as u64).wrapping_mul(0x6C8E9CF5));
    let mut rng = rand::rngs::StdRng::seed_from_u64(light_seed);
    let mut total_contribution = Color::new(0.0, 0.0, 0.0);
    let mut visible_samples = 0;

    for _ in 0..SAMPLES {
        // Sample a random point on the light disk
        let sample_point =
            sample_disk_light_point(&mut rng, light_center, &hit_record.point, diameter);

        let light_dir = Unit::new_normalize(sample_point - hit_record.point);
        let light_distance = (sample_point - hit_record.point).magnitude();

        // Check for shadows - cast ray from hit point to sampled light point
        let shadow_ray = Ray::new(
            hit_record.point + 0.001 * hit_record.normal.as_ref(),
            *light_dir.as_ref(),
        );

        // If there's an object between the hit point and the light sample, skip this sample
        if world.hit(&shadow_ray, 0.001, light_distance).is_some() {
            continue;
        }

        visible_samples += 1;

        // Diffuse component
        let diffuse_strength = hit_record.normal.dot(&light_dir).max(0.0);
        let diffuse = material.diffuse
            * diffuse_strength
            * light_intensity
            * light_color.component_mul(material_color);

        // Specular component (Phong model)
        let specular = if diffuse_strength > 0.0 {
            let view_dir = Unit::new_normalize(*camera_pos - hit_record.point);
            let reflect_dir = reflect(&(-light_dir.as_ref()), &hit_record.normal);
            let spec_strength = view_dir.dot(&reflect_dir).max(0.0).powf(material.shininess);
            material.specular * spec_strength * light_intensity * light_color
        } else {
            Color::new(0.0, 0.0, 0.0)
        };

        total_contribution += diffuse + specular;
    }

    // Scale the contributions based on visibility - more visible samples means more light received
    if SAMPLES > 0 {
        (total_contribution / SAMPLES as f64) * (visible_samples as f64 / SAMPLES as f64)
    } else {
        Color::new(0.0, 0.0, 0.0)
    }
}

/// Phong lighting calculation
pub fn phong_lighting(
    hit_record: &HitRecord,
    material: &Material,
    lights: &[Light],
    ambient: &AmbientIllumination,
    camera_pos: &Point,
    world: &World,
    seed: u64,
) -> Color {
    // Determine the effective material (possibly modified by texture)
    let effective_material = if let Some(texture) = &material.texture {
        if let Some((u, v)) = hit_record.texture_coords {
            apply_texture(texture, u, v, material)
        } else {
            material.clone()
        }
    } else {
        material.clone()
    };

    // Get effective material color
    let material_color =
        hex_to_color(&effective_material.color).unwrap_or(Color::new(1.0, 1.0, 1.0));

    // Start with ambient lighting
    let ambient_color = hex_to_color(&ambient.color).unwrap_or(Color::new(1.0, 1.0, 1.0));
    let mut color = effective_material.ambient
        * ambient.intensity
        * ambient_color.component_mul(&material_color);

    // Add contribution from each light source
    for light in lights {
        let light_pos = Point::new(light.position[0], light.position[1], light.position[2]);
        let light_color = hex_to_color(&light.color).unwrap_or(Color::new(1.0, 1.0, 1.0));

        // Handle diffuse (area) lights vs point lights
        let light_contribution = if let Some(diameter) = light.diameter {
            // Diffuse light - sample multiple points on the disk
            calculate_diffuse_light_contribution(
                hit_record,
                &effective_material,
                &light_pos,
                &light_color,
                light.intensity,
                diameter,
                camera_pos,
                world,
                &material_color,
                seed,
            )
        } else {
            // Point light - use single shadow ray
            calculate_point_light_contribution(
                hit_record,
                &effective_material,
                &light_pos,
                &light_color,
                light.intensity,
                camera_pos,
                world,
                &material_color,
            )
        };

        color += light_contribution;
    }

    color
}

/// Reflect a vector around a normal
fn reflect(incident: &Vec3, normal: &Unit<Vec3>) -> Unit<Vec3> {
    let reflected = incident - 2.0 * incident.dot(normal) * normal.as_ref();
    Unit::new_normalize(reflected)
}

/// Apply atmospheric fog to a color based on distance
pub fn apply_fog(color: Color, fog: &Option<Fog>, distance: f64) -> Color {
    if let Some(fog_settings) = fog {
        let fog_color = hex_to_color(&fog_settings.color).unwrap_or(Color::new(0.5, 0.5, 0.5));

        // Linear fog falloff
        let fog_factor = if distance <= fog_settings.start {
            0.0
        } else if distance >= fog_settings.end {
            1.0
        } else {
            (distance - fog_settings.start) / (fog_settings.end - fog_settings.start)
        };

        // Apply fog density
        let fog_factor = 1.0 - (-fog_settings.density * fog_factor).exp();
        let fog_factor = fog_factor.clamp(0.0, 1.0);

        // Blend original color with fog color
        color * (1.0 - fog_factor) + fog_color * fog_factor
    } else {
        color
    }
}

/// Main ray color calculation
#[allow(clippy::too_many_arguments)]
pub fn ray_color(
    ray: &Ray,
    world: &World,
    lights: &[Light],
    ambient: &AmbientIllumination,
    fog: &Option<Fog>,
    camera_pos: &Point,
    background_color: Color,
    materials: &std::collections::HashMap<usize, Material>,
    max_depth: i32,
    seed: u64,
) -> Color {
    ray_color_with_camera(
        ray,
        world,
        lights,
        ambient,
        fog,
        camera_pos,
        background_color,
        materials,
        max_depth,
        None,
        seed,
    )
}

/// Main ray color calculation with optional camera for grid background
#[allow(clippy::too_many_arguments)]
pub fn ray_color_with_camera(
    ray: &Ray,
    world: &World,
    lights: &[Light],
    ambient: &AmbientIllumination,
    fog: &Option<Fog>,
    camera_pos: &Point,
    background_color: Color,
    materials: &std::collections::HashMap<usize, Material>,
    max_depth: i32,
    camera: Option<&crate::camera::Camera>,
    seed: u64,
) -> Color {
    if max_depth <= 0 {
        return Color::new(0.0, 0.0, 0.0);
    }

    if let Some(hit) = world.hit(ray, 0.001, f64::INFINITY) {
        // Get material for this object using the material index from the hit record
        let material = materials
            .get(&hit.material_index)
            .cloned()
            .unwrap_or_else(Material::default);

        // Calculate lighting
        let mut color = phong_lighting(&hit, &material, lights, ambient, camera_pos, world, seed);

        // Apply fog based on distance from camera
        let distance = (hit.point - *camera_pos).magnitude();
        color = apply_fog(color, fog, distance);

        // Handle reflections if material has reflectivity
        if let Some(reflectivity) = material.reflectivity {
            if reflectivity > 0.0 && max_depth > 1 {
                let view_dir = Unit::new_normalize(*camera_pos - hit.point);
                let reflect_dir = reflect(&(-view_dir.as_ref()), &hit.normal);
                let reflect_ray = Ray::new(
                    hit.point + 0.001 * hit.normal.as_ref(),
                    *reflect_dir.as_ref(),
                );

                let reflected_color = ray_color_with_camera(
                    &reflect_ray,
                    world,
                    lights,
                    ambient,
                    fog,
                    camera_pos,
                    background_color,
                    materials,
                    max_depth - 1,
                    camera,
                    seed,
                );

                color = color * (1.0 - reflectivity) + reflected_color * reflectivity;
            }
        }

        color
    } else {
        // Ray missed all objects - check for grid background if camera is orthographic
        if let Some(camera) = camera {
            if let Some(grid_color) = camera.get_grid_color(ray) {
                return grid_color;
            }
        }
        background_color
    }
}

#[cfg(test)]
mod tests {
    use super::*;
    use rand::SeedableRng;

    #[test]
    fn test_hex_to_color() {
        let color = hex_to_color("#FF0000").unwrap();
        assert!((color.x - 1.0).abs() < 1e-6);
        assert!((color.y - 0.0).abs() < 1e-6);
        assert!((color.z - 0.0).abs() < 1e-6);
    }

    #[test]
    fn test_reflect() {
        let incident = Vec3::new(1.0, -1.0, 0.0);
        let normal = Unit::new_normalize(Vec3::new(0.0, 1.0, 0.0));
        let reflected = reflect(&incident, &normal);

        // For incident (1, -1, 0) reflecting off normal (0, 1, 0)
        // The reflection should be normalized, so we need to check direction
        // Expected reflection direction should be roughly (0.707, 0.707, 0)
        assert!((reflected.x - reflected.y).abs() < 1e-6); // x and y should be equal
        assert!(reflected.y > 0.0); // y should be positive (reflected upward)
        assert!((reflected.z - 0.0).abs() < 1e-6); // z should remain 0

        // The reflected vector should be normalized
        assert!((reflected.magnitude() - 1.0).abs() < 1e-6);
    }

    #[test]
    fn test_sample_disk_point() {
        let mut rng = rand::rngs::StdRng::seed_from_u64(42);
        let radius = 2.0;

        // Sample multiple points and verify they're within the disk
        for _ in 0..100 {
            let (x, y) = sample_disk_point(&mut rng, radius);
            let distance_from_center = (x * x + y * y).sqrt();
            assert!(
                distance_from_center <= radius,
                "Point ({}, {}) is outside disk of radius {}",
                x,
                y,
                radius
            );
        }
    }

    #[test]
    fn test_sample_disk_light_point() {
        let mut rng = rand::rngs::StdRng::seed_from_u64(42);
        let light_center = Point::new(0.0, 5.0, 0.0);
        let hit_point = Point::new(0.0, 0.0, 0.0);
        let diameter = 2.0;

        // Sample multiple points on the light disk
        for _ in 0..100 {
            let sample_point =
                sample_disk_light_point(&mut rng, &light_center, &hit_point, diameter);

            // The sampled point should be roughly the same distance from hit point as the light center
            let center_distance = (light_center - hit_point).magnitude();
            let sample_distance = (sample_point - hit_point).magnitude();

            // Allow for some variation due to the disk sampling, but it shouldn't be too far off
            let distance_diff = (sample_distance - center_distance).abs();
            assert!(
                distance_diff <= diameter / 2.0,
                "Sample point distance {} varies too much from center distance {}",
                sample_distance,
                center_distance
            );
        }
    }

    #[test]
    fn test_checkerboard_texture() {
<<<<<<< HEAD
        // Create a secondary material with different properties
=======
        let material_a = Material {
            color: "#FF0000".to_string(),
            ambient: 0.1,
            diffuse: 0.8,
            specular: 0.2,
            shininess: 32.0,
            reflectivity: None,
            texture: None,
        };

>>>>>>> e4e93bd1
        let material_b = Material {
            color: "#0000FF".to_string(),
            ambient: 0.2,
            diffuse: 0.6,
            specular: 0.4,
            shininess: 16.0,
            reflectivity: None,
            texture: None,
        };

        let texture = Texture::Checkerboard {
            material_b: Box::new(material_b.clone()),
        };
<<<<<<< HEAD
        
        let base_material = Material {
            color: "#FF0000".to_string(),
            ambient: 0.1,
            diffuse: 0.8,
            specular: 0.2,
            shininess: 32.0,
            reflectivity: None,
            texture: None,
        };
        
        // Test checkerboard pattern - should alternate between base_material and material_b
        // At (0.0, 0.0): floor(0) + floor(0) = 0, 0 % 2 = 0 -> base_material (red)
        let result = apply_texture(&texture, 0.0, 0.0, &base_material);
        assert_eq!(result.color, "#FF0000");
        assert_eq!(result.shininess, 32.0); // Should use base material properties
        assert_eq!(result.ambient, 0.1);
        assert_eq!(result.diffuse, 0.8);
        
        // At (1.0, 0.0): floor(1) + floor(0) = 1, 1 % 2 = 1 -> material_b (blue)  
        let result = apply_texture(&texture, 1.0, 0.0, &base_material);
        assert_eq!(result.color, "#0000FF");
        assert_eq!(result.shininess, 16.0); // Should use material_b properties
        assert_eq!(result.ambient, 0.2);
        assert_eq!(result.diffuse, 0.6);
        
        // At (0.0, 1.0): floor(0) + floor(1) = 1, 1 % 2 = 1 -> material_b (blue)
        let result = apply_texture(&texture, 0.0, 1.0, &base_material);
        assert_eq!(result.color, "#0000FF");
        assert_eq!(result.shininess, 16.0);
        
        // At (1.0, 1.0): floor(1) + floor(1) = 2, 2 % 2 = 0 -> base_material (red)
=======

        let base_material = Material::default();

        // Test checkerboard pattern - should alternate based on (u+v) % 2
        // At (0.0, 0.0): floor(0) + floor(0) = 0, 0 % 2 = 0 -> material_a
        let result = apply_texture(&texture, 0.0, 0.0, &base_material);
        assert_eq!(result.color, "#FF0000");
        assert_eq!(result.shininess, 32.0);

        // At (1.0, 0.0): floor(1) + floor(0) = 1, 1 % 2 = 1 -> material_b
        let result = apply_texture(&texture, 1.0, 0.0, &base_material);
        assert_eq!(result.color, "#0000FF");
        assert_eq!(result.shininess, 16.0);

        // At (0.0, 1.0): floor(0) + floor(1) = 1, 1 % 2 = 1 -> material_b
        let result = apply_texture(&texture, 0.0, 1.0, &base_material);
        assert_eq!(result.color, "#0000FF");
        assert_eq!(result.shininess, 16.0);

        // At (1.0, 1.0): floor(1) + floor(1) = 2, 2 % 2 = 0 -> material_a
>>>>>>> e4e93bd1
        let result = apply_texture(&texture, 1.0, 1.0, &base_material);
        assert_eq!(result.color, "#FF0000");
        assert_eq!(result.shininess, 32.0);

        // Test with fractional coordinates
        // At (0.7, 0.3): floor(0.7) + floor(0.3) = 0 + 0 = 0, 0 % 2 = 0 -> base_material
        let result = apply_texture(&texture, 0.7, 0.3, &base_material);
        assert_eq!(result.color, "#FF0000");

        // At (1.2, 0.8): floor(1.2) + floor(0.8) = 1 + 0 = 1, 1 % 2 = 1 -> material_b
        let result = apply_texture(&texture, 1.2, 0.8, &base_material);
        assert_eq!(result.color, "#0000FF");
    }

    #[test]
    fn test_grid_texture_backwards_compatibility() {
        let texture = Texture::Grid {
            line_color: "#FF0000".to_string(),
            line_width: 0.1,
            cell_size: 1.0,
        };

        let base_material = Material {
            color: "#FFFFFF".to_string(),
            ambient: 0.2,
            diffuse: 0.8,
            specular: 0.1,
            shininess: 10.0,
            reflectivity: None,
            texture: None,
        };

        // Test that grid texture still works
        // At (0.0, 0.0) we should be on a grid line
        let result = apply_texture(&texture, 0.0, 0.0, &base_material);
        assert_eq!(result.color, "#FF0000"); // Should be grid line color

        // At (0.5, 0.5) we should NOT be on a grid line
        let result = apply_texture(&texture, 0.5, 0.5, &base_material);
        assert_eq!(result.color, "#FFFFFF"); // Should be base material color
    }
}<|MERGE_RESOLUTION|>--- conflicted
+++ resolved
@@ -37,7 +37,6 @@
             } else {
                 base_material.clone()
             }
-<<<<<<< HEAD
         },
         Texture::Checkerboard { material_b } => {
             // Use 1x1 world units for checkerboard pattern
@@ -45,18 +44,6 @@
             let checker_v = v.floor() as i32;
             
             // Use base material for primary squares (even), material_b for alternate squares (odd)
-=======
-        }
-        Texture::Checkerboard {
-            material_a,
-            material_b,
-        } => {
-            // Use 1x1 world units for checkerboard pattern
-            let checker_u = u.floor() as i32;
-            let checker_v = v.floor() as i32;
-
-            // Determine which material to use based on checkerboard pattern
->>>>>>> e4e93bd1
             if (checker_u + checker_v) % 2 == 0 {
                 base_material.clone()
             } else {
@@ -511,20 +498,7 @@
 
     #[test]
     fn test_checkerboard_texture() {
-<<<<<<< HEAD
         // Create a secondary material with different properties
-=======
-        let material_a = Material {
-            color: "#FF0000".to_string(),
-            ambient: 0.1,
-            diffuse: 0.8,
-            specular: 0.2,
-            shininess: 32.0,
-            reflectivity: None,
-            texture: None,
-        };
-
->>>>>>> e4e93bd1
         let material_b = Material {
             color: "#0000FF".to_string(),
             ambient: 0.2,
@@ -538,7 +512,6 @@
         let texture = Texture::Checkerboard {
             material_b: Box::new(material_b.clone()),
         };
-<<<<<<< HEAD
         
         let base_material = Material {
             color: "#FF0000".to_string(),
@@ -571,28 +544,6 @@
         assert_eq!(result.shininess, 16.0);
         
         // At (1.0, 1.0): floor(1) + floor(1) = 2, 2 % 2 = 0 -> base_material (red)
-=======
-
-        let base_material = Material::default();
-
-        // Test checkerboard pattern - should alternate based on (u+v) % 2
-        // At (0.0, 0.0): floor(0) + floor(0) = 0, 0 % 2 = 0 -> material_a
-        let result = apply_texture(&texture, 0.0, 0.0, &base_material);
-        assert_eq!(result.color, "#FF0000");
-        assert_eq!(result.shininess, 32.0);
-
-        // At (1.0, 0.0): floor(1) + floor(0) = 1, 1 % 2 = 1 -> material_b
-        let result = apply_texture(&texture, 1.0, 0.0, &base_material);
-        assert_eq!(result.color, "#0000FF");
-        assert_eq!(result.shininess, 16.0);
-
-        // At (0.0, 1.0): floor(0) + floor(1) = 1, 1 % 2 = 1 -> material_b
-        let result = apply_texture(&texture, 0.0, 1.0, &base_material);
-        assert_eq!(result.color, "#0000FF");
-        assert_eq!(result.shininess, 16.0);
-
-        // At (1.0, 1.0): floor(1) + floor(1) = 2, 2 % 2 = 0 -> material_a
->>>>>>> e4e93bd1
         let result = apply_texture(&texture, 1.0, 1.0, &base_material);
         assert_eq!(result.color, "#FF0000");
         assert_eq!(result.shininess, 32.0);
